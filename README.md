--- conflicted
+++ resolved
@@ -1,9 +1,8 @@
-This text was translated with help from https://www.deepl.com/translator and some manual adjustements. It may require some work here and there, contributions are welcome!
-
-<<<<<<< HEAD
+This text was translated with help from https://www.deepl.com/translator and some manual adjustments. It may require some work here and there, improvements are welcome!
+
 ---
-=======
-The solution described in this demo repositry has been integrated into [asarmor](https://github.com/sleeyax/asarmor), if you would like to encrypt your electron project JavaScript source code like this demo, give it a try!
+
+# Encrypting source code for Electron applications
 
 ## Translations
 
@@ -11,11 +10,6 @@
 
 * English - [sleeyax/electron-asar-encrypt-demo](https://github.com/sleeyax/electron-asar-encrypt-demo)
 * Portuguese - [maxwellcc/electron-asar-encrypt-demo](https://github.com/maxwellcc/electron-asar-encrypt-demo)
-
-## 为什么会有这个仓库？
->>>>>>> 72f70fb2
-
-# Encrypting source code for Electron applications
 
 ## Why does this repository exist?
 
